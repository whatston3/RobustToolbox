﻿using BKSystem.IO;
using SS14.Client.Graphics.CluwneLib;
using SS14.Shared.Maths;
using Lidgren.Network;
using SS14.Client.Interfaces.Collision;
using SS14.Client.Interfaces.Map;
using SS14.Client.Interfaces.State;
using SS14.Client.Services.State.States;
using SS14.Shared;
using SS14.Shared.IoC;

using System;
using System.Collections.Generic;
using System.Drawing;
using System.IO;
using System.IO.Compression;
using System.Linq;

namespace SS14.Client.Services.Map
{
    public class MapManager : IMapManager
    {
<<<<<<< HEAD
        private Dictionary<Point, Chunk> chunks = new Dictionary<Point, Chunk>();
        private static readonly int ChunkSize = Chunk.ChunkSize;
=======
        #region Variables

        private const int TileSpacing = 64; // Distance between tiles
        private const int wallThickness = 24;
        private readonly List<Vector2> _cardinalList;

        private readonly ICollisionManager _collisionManager;
        private readonly ILightManager _lightManager;
        private readonly IResourceManager _resourceManager;
        private readonly Dictionary<byte, string> tileStringTable = new Dictionary<byte, string>();
        private bool _initialized;
        private bool _loaded;
        private int _mapHeight; // Number of tiles up the map
        private int _mapWidth; // Number of tiles across the map
        private QuadTree<Tile> _groundArray;
        private QuadTree<Tile> _wallArray;

        #endregion

        #region Events

        public event TileChangeEvent OnTileChanged;

        #endregion

        public MapManager(IResourceManager resourceManager, ILightManager lightManager,
                          ICollisionManager collisionManager)
        {
            _resourceManager = resourceManager;
            _lightManager = lightManager;
            _collisionManager = collisionManager;
            _mapHeight = 256;
            _mapWidth = 256;
            Init();

            _cardinalList = new List<Vector2>
                                {
                                    new Vector2(0, 0),
                                    new Vector2(0, 1),
                                    new Vector2(0, -1),
                                    new Vector2(1, 0),
                                    new Vector2(-1, 0),
                                    new Vector2(1, 1),
                                    new Vector2(-1, -1),
                                    new Vector2(-1, 1),
                                    new Vector2(1, -1)
                                };
        }
>>>>>>> 9c7cf888

        public event TileChangedEventHandler TileChanged;

        public MapManager()
        {
            tileIndexer = new TileCollection(this);
        }

        public int TileSize
        {
<<<<<<< HEAD
            get { return 32; }
=======
            int _mapWidth = message.ReadInt32();
            int _mapHeight = message.ReadInt32();


            _groundArray = new QuadTree<Tile>(new SizeF(2*TileSpacing, 2*TileSpacing), 4);
            _wallArray = new QuadTree<Tile>(new SizeF(2 * TileSpacing, 2 * TileSpacing), 4);

            while (message.PositionInBytes < message.LengthBytes)
            {
                float posX = message.ReadFloat();
                float posY = message.ReadFloat();
                byte index = message.ReadByte();
                var state = (TileState)message.ReadByte();
                string name = GetTileString(index);
                Direction dir = Direction.North;
                if (name == "Wall")
                {
                    dir = (Direction)message.ReadByte();
                }
                Tile newTile = GenerateNewTile(GetTileString(index), state, new Vector2(posX, posY), dir);
                AddTile(newTile);
            }

            foreach (Wall w in GetAllWallIn(new RectangleF(0, 0, _mapWidth * TileSpacing, _mapHeight * TileSpacing)))
            {
                w.SetSprite();
            }

            _loaded = true;
            return true;
>>>>>>> 9c7cf888
        }

        #region Tile Enumerators

        // If `ignoreSpace` is false, this will return tiles in chunks that don't even exist.
        // This is to make the tile count predictable.  Is this appropriate behavior?
        public IEnumerable<TileRef> GetTilesIntersecting(RectangleF area, bool ignoreSpace)
        {
<<<<<<< HEAD
            int chunkLeft = (int)Math.Floor(area.X / ChunkSize);
            int chunkTop = (int)Math.Floor(area.Y / ChunkSize);
            int chunkRight = (int)Math.Floor(area.Right / ChunkSize);
            int chunkBottom = (int)Math.Floor(area.Bottom / ChunkSize);
            for (int chunkY = chunkTop; chunkY <= chunkBottom; ++chunkY)
=======
            if (!_loaded)
                return;
            //Length of records in bits
            int lengthBits = message.ReadInt32();
            int lengthBytes = message.ReadInt32();
            if (lengthBytes == 0)
            {
                return;
            }
            var records = new byte[lengthBytes];
            message.ReadBytes(records, 0, lengthBytes);
            byte[] decompressed = Decompress(records);
            var recordStream = new BitStream(lengthBits);
            int bitsWritten = 0;
            for (int i = 0; i < decompressed.Length; i++)
            {
                int toWrite = 8;
                if (toWrite > lengthBits - bitsWritten)
                    toWrite = lengthBits - bitsWritten;
                recordStream.Write(decompressed[i], 0, toWrite);
                bitsWritten += toWrite;
            }

            int typesCount = Enum.GetValues(typeof (GasType)).Length;
            recordStream.Position = 0;
            int types = 0;
            byte amount = 0;
            for (int x = 0; x < _mapWidth; x++)
>>>>>>> 9c7cf888
            {
                for (int chunkX = chunkLeft; chunkX <= chunkRight; ++chunkX)
                {
                    int xMin = 0;
                    int yMin = 0;
                    int xMax = 15;
                    int yMax = 15;

                    if (chunkX == chunkLeft)
                        xMin = Mod(Math.Floor(area.Left), ChunkSize);
                    if (chunkY == chunkTop)
                        yMin = Mod(Math.Floor(area.Top), ChunkSize);

                    if (chunkX == chunkRight)
                        xMax = Mod(Math.Floor(area.Right), ChunkSize);
                    if (chunkY == chunkBottom)
                        yMax = Mod(Math.Floor(area.Bottom), ChunkSize);

                    Chunk chunk;
                    if (!chunks.TryGetValue(new Point(chunkX, chunkY), out chunk))
                    {
                        if (ignoreSpace)
                            continue;
                        else
                            for (int y = yMin; y <= yMax; ++y)
                                for (int x = xMin; x <= xMax; ++x)
                                    yield return new TileRef(this,
                                        chunkX * ChunkSize + x,
                                        chunkY * ChunkSize + y);
                    }
                    else
                    {
                        for (int y = yMin; y <= yMax; ++y)
                        {
<<<<<<< HEAD
                            int i = y * ChunkSize + xMin;
                            for (int x = xMin; x <= xMax; ++x, ++i)
                            {
                                if (!ignoreSpace || chunk.Tiles[i].TileId != 0)
                                    yield return new TileRef(this,
                                        chunkX * ChunkSize + x,
                                        chunkY * ChunkSize + y,
                                        chunk, i);
                            }
=======
                            recordStream.Read(out amount, 0, 4);
                            Tile t = (Tile)GetFloorAt(new Vector2(x * TileSpacing, y * TileSpacing));
                            if (t == null)
                                continue;
                            t.SetAtmosDisplay((GasType) i, amount);
>>>>>>> 9c7cf888
                        }
                    }
                }
            }
        }
        public IEnumerable<TileRef> GetGasTilesIntersecting(RectangleF area)
        {
            return GetTilesIntersecting(area, true).Where(t => t.Tile.TileDef.IsGasVolume);
        }
        public IEnumerable<TileRef> GetWallsIntersecting(RectangleF area)
        {
<<<<<<< HEAD
            return GetTilesIntersecting(area, true).Where(t => t.Tile.TileDef.IsWall);
=======
            float x = message.ReadFloat();
            float y = message.ReadFloat();
            var type = (DecalType) message.ReadByte();

            Tile t = (Tile)GetAllTilesAt(new Vector2(x, y)).FirstOrDefault();
            t.AddDecal(type);
>>>>>>> 9c7cf888
        }
        // Unlike GetAllTilesIn(...), this skips non-existant chunks.
        // It also does not return chunks in order.
        public IEnumerable<TileRef> GetAllTiles()
        {
            foreach (var pair in chunks)
            {
                int i = 0;
                for (int y = 0; y < ChunkSize; ++y)
                {
                    for (int x = 0; x < ChunkSize; ++x, ++i)
                    {
                        if (pair.Value.Tiles[i].TileId != 0)
                            yield return new TileRef(this,
                                pair.Key.X * ChunkSize + x,
                                pair.Key.Y * ChunkSize + y,
                                pair.Value, i);
                    }
                }
            }
        }

<<<<<<< HEAD
=======
        private void HandleTurfUpdate(NetIncomingMessage message)
        {
            float x = message.ReadFloat();
            float y = message.ReadFloat();
            string tileStr = GetTileString(message.ReadByte());
            var state = (TileState) message.ReadByte();
            Direction dir = Direction.North;
            if (tileStr == "Wall") dir = (Direction)message.ReadByte();

            Tile t = (Tile)GetTypeAt(tileStr, new Vector2(x, y));
            if (t != null && t._dir == dir)
            {
                RemoveTile(t);
                if (t.GetType().GetInterface("ICollidable") != null)
                    _collisionManager.RemoveCollidable((ICollidable)t);
            }
            t = GenerateNewTile(tileStr, state, new Vector2(x, y), dir);
            AddTile(t);
            t.SetSprite();
            TileChanged(t);
        }

        private struct AtmosRecord
        {
            public readonly byte Display;
            public readonly int X;
            public readonly int Y;

            public AtmosRecord(int x, int y, byte display)
            {
                X = x;
                Y = y;
                Display = display;
            }
        }

>>>>>>> 9c7cf888
        #endregion

        #region Indexers

        public TileRef GetTileRef(Vector2D pos)
        {
<<<<<<< HEAD
            return GetTileRef((int)Math.Floor(pos.X), (int)Math.Floor(pos.Y));
=======
            return (Tile)GetFloorAt(new Vector2(x, y - TileSpacing));
>>>>>>> 9c7cf888
        }
        public TileRef GetTileRef(int x, int y)
        {
<<<<<<< HEAD
            Point chunkPos = new Point(
                (int)Math.Floor((float)x / ChunkSize),
                (int)Math.Floor((float)y / ChunkSize)
            );
            Chunk chunk;
            if (chunks.TryGetValue(chunkPos, out chunk))
                return new TileRef(this, x, y, chunk,
                    (y - chunkPos.Y * ChunkSize) * ChunkSize + (x - chunkPos.X * ChunkSize));
            else
                return new TileRef(this, x, y);
        }

        private TileCollection tileIndexer;
        public ITileCollection Tiles { get { return tileIndexer; } }
=======
            return (Tile)GetFloorAt(new Vector2(x + TileSpacing, y));
        }

        public Tile GetFloorS(float x, float y)
        {
            return (Tile)GetFloorAt(new Vector2(x, y + TileSpacing));
        }
>>>>>>> 9c7cf888

        public sealed class TileCollection : ITileCollection
        {
<<<<<<< HEAD
            private readonly MapManager mm;
=======
            return (Tile)GetFloorAt(new Vector2(x - TileSpacing, y));
        }
>>>>>>> 9c7cf888

            internal TileCollection(MapManager mm)
            {
                this.mm = mm;
            }

            public Tile this[Vector2D pos]
            {
                get
                {
                    return this[(int)Math.Floor(pos.X), (int)Math.Floor(pos.Y)];
                }
                set
                {
                    this[(int)Math.Floor(pos.X), (int)Math.Floor(pos.Y)] = value;
                }
            }
            public Tile this[int x, int y]
            {
<<<<<<< HEAD
                get
                {
                    Point chunkPos = new Point(
                        (int)Math.Floor((float)x / ChunkSize),
                        (int)Math.Floor((float)y / ChunkSize)
                    );
                    Chunk chunk;
                    if (mm.chunks.TryGetValue(chunkPos, out chunk))
                        return chunk.Tiles[(y - chunkPos.Y * ChunkSize) * ChunkSize + (x - chunkPos.X * ChunkSize)];
                    else
                        return default(Tile); // SPAAAAAAAAAAAAAACE!!!
                }
                set
                {
                    Point chunkPos = new Point(
                        (int)Math.Floor((float)x / ChunkSize),
                        (int)Math.Floor((float)y / ChunkSize)
                    );
                    Chunk chunk;
                    if (!mm.chunks.TryGetValue(chunkPos, out chunk))
                    {
                        if (value.IsSpace)
                            return;
                        else
                            mm.chunks[chunkPos] = chunk = new Chunk();
                    }
=======
                _groundArray.Remove(t);
            }
        }

        private Rectangle TilePos(Tile T)
        {
            return new Rectangle((int)(T.Position.X), (int)(T.Position.Y), TileSpacing, TileSpacing);
        }

        public ITile[] GetAllTilesIn(RectangleF area)
        {
            List<Tile> tiles = _groundArray.Query(area);
            tiles.AddRange(_wallArray.Query(area));
            return tiles.ToArray();
        }

        public ITile[] GetAllFloorIn(RectangleF Area)
        {
            return _groundArray.Query(Area).ToArray();
        }

        public ITile[] GetAllWallIn(RectangleF Area)
        {
            return _wallArray.Query(Area).ToArray();
        }

        public ITile GetWallAt(Vector2 pos)
        {
            return GetAllWallIn(new RectangleF(pos.X, pos.Y, 2f, 2f)).FirstOrDefault();
        }

        public ITile GetFloorAt(Vector2 pos)
        {
            return GetAllFloorIn(new RectangleF(pos.X, pos.Y, 2f, 2f)).FirstOrDefault();
        }

        public ITile[] GetAllTilesAt(Vector2 pos)
        {
            return GetAllTilesIn(new RectangleF(pos.X, pos.Y, 2f, 2f));
        }

        public ITile GetTypeAt(Type type, Vector2 pos)
        {
            ITile[] tiles = GetAllTilesAt(pos);
            return tiles.FirstOrDefault(x => x.GetType() == type);
        }

        public ITile GetTypeAt(string type, Vector2 pos)
        {
            return GetTypeAt(Type.GetType("SS14.Client.Services.Tiles." + type, false), pos);
        }
>>>>>>> 9c7cf888

                    int index = (y - chunkPos.Y * ChunkSize) * ChunkSize + (x - chunkPos.X * ChunkSize);
                    Tile oldTile = chunk.Tiles[index];
                    if (oldTile == value)
                        return;

                    chunk.Tiles[index] = value;

                    if (mm.TileChanged != null)
                        mm.TileChanged(new TileRef(mm, x, y, chunk, index), oldTile);
                }
            }
        }

        #endregion

        #region Networking

        public void HandleNetworkMessage(NetIncomingMessage message)
        {
            var messageType = (MapMessage) message.ReadByte();
            switch (messageType)
            {
                case MapMessage.TurfUpdate:
                    HandleTurfUpdate(message);
                    break;
                case MapMessage.SendTileMap:
                    LoadTileMap(message);
                    break;
            }
        }

<<<<<<< HEAD
        public bool LoadTileMap(NetIncomingMessage message)
=======
        public Tile GenerateNewTile(string typeName, TileState state, Vector2 pos, Direction dir = Direction.North)
>>>>>>> 9c7cf888
        {
            int version = message.ReadInt32();
            if (version != 1)
                return false; // Unsupported version.

            var tileDefMgr = IoCManager.Resolve<ITileDefinitionManager>();
            tileDefMgr.RegisterServerTileMapping(message);

            int chunkCount = message.ReadInt32();
            for (int i = 0; i < chunkCount; ++i)
            {
                int x = message.ReadInt32();
                int y = message.ReadInt32();
                var chunkPos = new Point(x, y);

                Chunk chunk;
                if (!chunks.TryGetValue(chunkPos, out chunk))
                    chunks[chunkPos] = chunk = new Chunk();

                chunk.ReceiveChunkData(message);
            }

<<<<<<< HEAD
=======
        public bool IsSolidTile(Vector2 worldPos)
        {
            var tile = (Tile) GetWallAt(worldPos);
            if (tile == null) return false;
>>>>>>> 9c7cf888
            return true;
        }

        private void HandleTurfUpdate(NetIncomingMessage message)
        {
            int x = message.ReadInt32();
            int y = message.ReadInt32();
            Tile tile = (Tile)message.ReadUInt32();

            Tiles[x, y] = tile;
        }

        #endregion


        //public Tile GenerateNewTile(string typeName, TileState state, Vector2D pos, Direction dir = Direction.North)
        //{
        //    Type tileType = Type.GetType("SS14.Client.Services.Tiles." + typeName, false);

        //    if (tileType == null) throw new ArgumentException("Invalid Tile Type specified : '" + typeName + "' .");
        //    RectangleF rect = new RectangleF();
        //    Tile created;
        //    if (typeName != "Wall")
        //    {
        //        rect = new RectangleF(pos.X, pos.Y, TileSpacing, TileSpacing);
        //    }
        //    else
        //    {
        //        if (dir == Direction.North)
        //        {
        //            rect = new RectangleF(pos.X, pos.Y, wallThickness, TileSpacing);
        //        }
        //        else
        //        {
        //            rect = new RectangleF(pos.X, pos.Y, TileSpacing, wallThickness);
        //        }
        //    }

        //    if (typeName == "Wall")
        //    {
        //        created = (Tile)Activator.CreateInstance(tileType, state, rect, dir);
        //    }
        //    else
        //    {
        //        created = (Tile)Activator.CreateInstance(tileType, state, rect);
        //    }

        //    created.Initialize();

        //    if (tileType.GetInterface("ICollidable") != null)
        //        _collisionManager.AddCollidable((ICollidable) created);

        //    return created;
        //}
        
        // An actual modulus implementation, because apparently % is not modulus.  Srsly
        // Should probably stick this in some static class.
        [System.Diagnostics.DebuggerStepThrough]
        private static int Mod(double n, int d)
        {
            return (int)(n - (int)Math.Floor(n / d) * d);
        }

    }
}<|MERGE_RESOLUTION|>--- conflicted
+++ resolved
@@ -1,6 +1,4 @@
 ﻿using BKSystem.IO;
-using SS14.Client.Graphics.CluwneLib;
-using SS14.Shared.Maths;
 using Lidgren.Network;
 using SS14.Client.Interfaces.Collision;
 using SS14.Client.Interfaces.Map;
@@ -8,7 +6,7 @@
 using SS14.Client.Services.State.States;
 using SS14.Shared;
 using SS14.Shared.IoC;
-
+using SS14.Shared.Maths;
 using System;
 using System.Collections.Generic;
 using System.Drawing;
@@ -20,59 +18,8 @@
 {
     public class MapManager : IMapManager
     {
-<<<<<<< HEAD
         private Dictionary<Point, Chunk> chunks = new Dictionary<Point, Chunk>();
         private static readonly int ChunkSize = Chunk.ChunkSize;
-=======
-        #region Variables
-
-        private const int TileSpacing = 64; // Distance between tiles
-        private const int wallThickness = 24;
-        private readonly List<Vector2> _cardinalList;
-
-        private readonly ICollisionManager _collisionManager;
-        private readonly ILightManager _lightManager;
-        private readonly IResourceManager _resourceManager;
-        private readonly Dictionary<byte, string> tileStringTable = new Dictionary<byte, string>();
-        private bool _initialized;
-        private bool _loaded;
-        private int _mapHeight; // Number of tiles up the map
-        private int _mapWidth; // Number of tiles across the map
-        private QuadTree<Tile> _groundArray;
-        private QuadTree<Tile> _wallArray;
-
-        #endregion
-
-        #region Events
-
-        public event TileChangeEvent OnTileChanged;
-
-        #endregion
-
-        public MapManager(IResourceManager resourceManager, ILightManager lightManager,
-                          ICollisionManager collisionManager)
-        {
-            _resourceManager = resourceManager;
-            _lightManager = lightManager;
-            _collisionManager = collisionManager;
-            _mapHeight = 256;
-            _mapWidth = 256;
-            Init();
-
-            _cardinalList = new List<Vector2>
-                                {
-                                    new Vector2(0, 0),
-                                    new Vector2(0, 1),
-                                    new Vector2(0, -1),
-                                    new Vector2(1, 0),
-                                    new Vector2(-1, 0),
-                                    new Vector2(1, 1),
-                                    new Vector2(-1, -1),
-                                    new Vector2(-1, 1),
-                                    new Vector2(1, -1)
-                                };
-        }
->>>>>>> 9c7cf888
 
         public event TileChangedEventHandler TileChanged;
 
@@ -83,40 +30,7 @@
 
         public int TileSize
         {
-<<<<<<< HEAD
             get { return 32; }
-=======
-            int _mapWidth = message.ReadInt32();
-            int _mapHeight = message.ReadInt32();
-
-
-            _groundArray = new QuadTree<Tile>(new SizeF(2*TileSpacing, 2*TileSpacing), 4);
-            _wallArray = new QuadTree<Tile>(new SizeF(2 * TileSpacing, 2 * TileSpacing), 4);
-
-            while (message.PositionInBytes < message.LengthBytes)
-            {
-                float posX = message.ReadFloat();
-                float posY = message.ReadFloat();
-                byte index = message.ReadByte();
-                var state = (TileState)message.ReadByte();
-                string name = GetTileString(index);
-                Direction dir = Direction.North;
-                if (name == "Wall")
-                {
-                    dir = (Direction)message.ReadByte();
-                }
-                Tile newTile = GenerateNewTile(GetTileString(index), state, new Vector2(posX, posY), dir);
-                AddTile(newTile);
-            }
-
-            foreach (Wall w in GetAllWallIn(new RectangleF(0, 0, _mapWidth * TileSpacing, _mapHeight * TileSpacing)))
-            {
-                w.SetSprite();
-            }
-
-            _loaded = true;
-            return true;
->>>>>>> 9c7cf888
         }
 
         #region Tile Enumerators
@@ -125,42 +39,11 @@
         // This is to make the tile count predictable.  Is this appropriate behavior?
         public IEnumerable<TileRef> GetTilesIntersecting(RectangleF area, bool ignoreSpace)
         {
-<<<<<<< HEAD
             int chunkLeft = (int)Math.Floor(area.X / ChunkSize);
             int chunkTop = (int)Math.Floor(area.Y / ChunkSize);
             int chunkRight = (int)Math.Floor(area.Right / ChunkSize);
             int chunkBottom = (int)Math.Floor(area.Bottom / ChunkSize);
             for (int chunkY = chunkTop; chunkY <= chunkBottom; ++chunkY)
-=======
-            if (!_loaded)
-                return;
-            //Length of records in bits
-            int lengthBits = message.ReadInt32();
-            int lengthBytes = message.ReadInt32();
-            if (lengthBytes == 0)
-            {
-                return;
-            }
-            var records = new byte[lengthBytes];
-            message.ReadBytes(records, 0, lengthBytes);
-            byte[] decompressed = Decompress(records);
-            var recordStream = new BitStream(lengthBits);
-            int bitsWritten = 0;
-            for (int i = 0; i < decompressed.Length; i++)
-            {
-                int toWrite = 8;
-                if (toWrite > lengthBits - bitsWritten)
-                    toWrite = lengthBits - bitsWritten;
-                recordStream.Write(decompressed[i], 0, toWrite);
-                bitsWritten += toWrite;
-            }
-
-            int typesCount = Enum.GetValues(typeof (GasType)).Length;
-            recordStream.Position = 0;
-            int types = 0;
-            byte amount = 0;
-            for (int x = 0; x < _mapWidth; x++)
->>>>>>> 9c7cf888
             {
                 for (int chunkX = chunkLeft; chunkX <= chunkRight; ++chunkX)
                 {
@@ -195,7 +78,6 @@
                     {
                         for (int y = yMin; y <= yMax; ++y)
                         {
-<<<<<<< HEAD
                             int i = y * ChunkSize + xMin;
                             for (int x = xMin; x <= xMax; ++x, ++i)
                             {
@@ -205,13 +87,6 @@
                                         chunkY * ChunkSize + y,
                                         chunk, i);
                             }
-=======
-                            recordStream.Read(out amount, 0, 4);
-                            Tile t = (Tile)GetFloorAt(new Vector2(x * TileSpacing, y * TileSpacing));
-                            if (t == null)
-                                continue;
-                            t.SetAtmosDisplay((GasType) i, amount);
->>>>>>> 9c7cf888
                         }
                     }
                 }
@@ -223,16 +98,7 @@
         }
         public IEnumerable<TileRef> GetWallsIntersecting(RectangleF area)
         {
-<<<<<<< HEAD
             return GetTilesIntersecting(area, true).Where(t => t.Tile.TileDef.IsWall);
-=======
-            float x = message.ReadFloat();
-            float y = message.ReadFloat();
-            var type = (DecalType) message.ReadByte();
-
-            Tile t = (Tile)GetAllTilesAt(new Vector2(x, y)).FirstOrDefault();
-            t.AddDecal(type);
->>>>>>> 9c7cf888
         }
         // Unlike GetAllTilesIn(...), this skips non-existant chunks.
         // It also does not return chunks in order.
@@ -255,60 +121,16 @@
             }
         }
 
-<<<<<<< HEAD
-=======
-        private void HandleTurfUpdate(NetIncomingMessage message)
-        {
-            float x = message.ReadFloat();
-            float y = message.ReadFloat();
-            string tileStr = GetTileString(message.ReadByte());
-            var state = (TileState) message.ReadByte();
-            Direction dir = Direction.North;
-            if (tileStr == "Wall") dir = (Direction)message.ReadByte();
-
-            Tile t = (Tile)GetTypeAt(tileStr, new Vector2(x, y));
-            if (t != null && t._dir == dir)
-            {
-                RemoveTile(t);
-                if (t.GetType().GetInterface("ICollidable") != null)
-                    _collisionManager.RemoveCollidable((ICollidable)t);
-            }
-            t = GenerateNewTile(tileStr, state, new Vector2(x, y), dir);
-            AddTile(t);
-            t.SetSprite();
-            TileChanged(t);
-        }
-
-        private struct AtmosRecord
-        {
-            public readonly byte Display;
-            public readonly int X;
-            public readonly int Y;
-
-            public AtmosRecord(int x, int y, byte display)
-            {
-                X = x;
-                Y = y;
-                Display = display;
-            }
-        }
-
->>>>>>> 9c7cf888
         #endregion
 
         #region Indexers
 
-        public TileRef GetTileRef(Vector2D pos)
-        {
-<<<<<<< HEAD
+        public TileRef GetTileRef(Vector2 pos)
+        {
             return GetTileRef((int)Math.Floor(pos.X), (int)Math.Floor(pos.Y));
-=======
-            return (Tile)GetFloorAt(new Vector2(x, y - TileSpacing));
->>>>>>> 9c7cf888
         }
         public TileRef GetTileRef(int x, int y)
         {
-<<<<<<< HEAD
             Point chunkPos = new Point(
                 (int)Math.Floor((float)x / ChunkSize),
                 (int)Math.Floor((float)y / ChunkSize)
@@ -323,31 +145,17 @@
 
         private TileCollection tileIndexer;
         public ITileCollection Tiles { get { return tileIndexer; } }
-=======
-            return (Tile)GetFloorAt(new Vector2(x + TileSpacing, y));
-        }
-
-        public Tile GetFloorS(float x, float y)
-        {
-            return (Tile)GetFloorAt(new Vector2(x, y + TileSpacing));
-        }
->>>>>>> 9c7cf888
 
         public sealed class TileCollection : ITileCollection
         {
-<<<<<<< HEAD
             private readonly MapManager mm;
-=======
-            return (Tile)GetFloorAt(new Vector2(x - TileSpacing, y));
-        }
->>>>>>> 9c7cf888
 
             internal TileCollection(MapManager mm)
             {
                 this.mm = mm;
             }
 
-            public Tile this[Vector2D pos]
+            public Tile this[Vector2 pos]
             {
                 get
                 {
@@ -360,7 +168,6 @@
             }
             public Tile this[int x, int y]
             {
-<<<<<<< HEAD
                 get
                 {
                     Point chunkPos = new Point(
@@ -387,59 +194,6 @@
                         else
                             mm.chunks[chunkPos] = chunk = new Chunk();
                     }
-=======
-                _groundArray.Remove(t);
-            }
-        }
-
-        private Rectangle TilePos(Tile T)
-        {
-            return new Rectangle((int)(T.Position.X), (int)(T.Position.Y), TileSpacing, TileSpacing);
-        }
-
-        public ITile[] GetAllTilesIn(RectangleF area)
-        {
-            List<Tile> tiles = _groundArray.Query(area);
-            tiles.AddRange(_wallArray.Query(area));
-            return tiles.ToArray();
-        }
-
-        public ITile[] GetAllFloorIn(RectangleF Area)
-        {
-            return _groundArray.Query(Area).ToArray();
-        }
-
-        public ITile[] GetAllWallIn(RectangleF Area)
-        {
-            return _wallArray.Query(Area).ToArray();
-        }
-
-        public ITile GetWallAt(Vector2 pos)
-        {
-            return GetAllWallIn(new RectangleF(pos.X, pos.Y, 2f, 2f)).FirstOrDefault();
-        }
-
-        public ITile GetFloorAt(Vector2 pos)
-        {
-            return GetAllFloorIn(new RectangleF(pos.X, pos.Y, 2f, 2f)).FirstOrDefault();
-        }
-
-        public ITile[] GetAllTilesAt(Vector2 pos)
-        {
-            return GetAllTilesIn(new RectangleF(pos.X, pos.Y, 2f, 2f));
-        }
-
-        public ITile GetTypeAt(Type type, Vector2 pos)
-        {
-            ITile[] tiles = GetAllTilesAt(pos);
-            return tiles.FirstOrDefault(x => x.GetType() == type);
-        }
-
-        public ITile GetTypeAt(string type, Vector2 pos)
-        {
-            return GetTypeAt(Type.GetType("SS14.Client.Services.Tiles." + type, false), pos);
-        }
->>>>>>> 9c7cf888
 
                     int index = (y - chunkPos.Y * ChunkSize) * ChunkSize + (x - chunkPos.X * ChunkSize);
                     Tile oldTile = chunk.Tiles[index];
@@ -472,11 +226,7 @@
             }
         }
 
-<<<<<<< HEAD
         public bool LoadTileMap(NetIncomingMessage message)
-=======
-        public Tile GenerateNewTile(string typeName, TileState state, Vector2 pos, Direction dir = Direction.North)
->>>>>>> 9c7cf888
         {
             int version = message.ReadInt32();
             if (version != 1)
@@ -499,13 +249,6 @@
                 chunk.ReceiveChunkData(message);
             }
 
-<<<<<<< HEAD
-=======
-        public bool IsSolidTile(Vector2 worldPos)
-        {
-            var tile = (Tile) GetWallAt(worldPos);
-            if (tile == null) return false;
->>>>>>> 9c7cf888
             return true;
         }
 
